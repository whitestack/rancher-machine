package openstack

import (
	"fmt"
	"io/ioutil"
	"net"
	"net/http"
	"strconv"
	"strings"
	"time"

	"github.com/rancher/machine/libmachine/drivers"
	"github.com/rancher/machine/libmachine/log"
	"github.com/rancher/machine/libmachine/mcnflag"
	"github.com/rancher/machine/libmachine/mcnutils"
	"github.com/rancher/machine/libmachine/ssh"
	"github.com/rancher/machine/libmachine/state"

	"github.com/gophercloud/gophercloud"
	"github.com/gophercloud/utils/openstack/clientconfig"
)

type Driver struct {
	*drivers.BaseDriver
<<<<<<< HEAD
	AuthUrl                     string
	ActiveTimeout               int
	Insecure                    bool
	CaCert                      string
	DomainId                    string
	DomainName                  string
	UserId                      string
	Username                    string
	Password                    string
	TenantName                  string
	TenantId                    string
	TenantDomainName            string
	TenantDomainId              string
	UserDomainName              string
	UserDomainId                string
	ApplicationCredentialId     string
	ApplicationCredentialName   string
	ApplicationCredentialSecret string
	Region                      string
	AvailabilityZone            string
	EndpointType                string
	MachineId                   string
	FlavorName                  string
	FlavorId                    string
	ImageName                   string
	ImageId                     string
	KeyPairName                 string
	NetworkName                 string
	NetworkId                   string
	UserData                    []byte
	PrivateKeyFile              string
	SecurityGroups              []string
	FloatingIpPool              string
	ComputeNetwork              bool
	FloatingIpPoolId            string
	IpVersion                   int
	ConfigDrive                 bool
	BootFromVolume              bool
	VolumeName                  string
	VolumeDevicePath            string
	VolumeId                    string
	VolumeType                  string
	VolumeSize                  int
	client                      Client
=======
	AuthUrl          string
	ActiveTimeout    int
	Insecure         bool
	CaCert           string
	DomainID         string
	DomainName       string
	Username         string
	Password         string
	TenantName       string
	TenantId         string
	Region           string
	AvailabilityZone string
	EndpointType     string
	MachineId        string
	FlavorName       string
	FlavorId         string
	ImageName        string
	ImageId          string
	KeyPairName      string
	NetworkNames     []string
	NetworkIds       []string
	UserData         []byte
	PrivateKeyFile   string
	SecurityGroups   []string
	FloatingIpPool   string
	ComputeNetwork   bool
	FloatingIpPoolId string
	IpVersion        int
	ConfigDrive      bool
	client           Client
>>>>>>> ef69daaa
	// ExistingKey keeps track of whether the key was created by us or we used an existing one. If an existing one was used, we shouldn't delete it when the machine is deleted.
	ExistingKey bool
}

const (
	defaultSSHUser       = "root"
	defaultSSHPort       = 22
	defaultActiveTimeout = 200
)

func (d *Driver) GetCreateFlags() []mcnflag.Flag {
	return []mcnflag.Flag{
		mcnflag.StringFlag{
			EnvVar: "OS_AUTH_URL",
			Name:   "openstack-auth-url",
			Usage:  "OpenStack authentication URL",
			Value:  "",
		},
		mcnflag.BoolFlag{
			EnvVar: "OS_INSECURE",
			Name:   "openstack-insecure",
			Usage:  "Disable TLS credential checking.",
		},
		mcnflag.StringFlag{
			EnvVar: "OS_CACERT",
			Name:   "openstack-cacert",
			Usage:  "CA certificate bundle to verify against",
			Value:  "",
		},
		mcnflag.StringFlag{
			EnvVar: "OS_DOMAIN_ID",
			Name:   "openstack-domain-id",
			Usage:  "OpenStack domain ID",
			Value:  "",
		},
		mcnflag.StringFlag{
			EnvVar: "OS_DOMAIN_NAME",
			Name:   "openstack-domain-name",
			Usage:  "OpenStack domain name",
			Value:  "",
		},
		mcnflag.StringFlag{
			EnvVar: "OS_USER_ID",
			Name:   "openstack-user-id",
			Usage:  "OpenStack user-id",
			Value:  "",
		},
		mcnflag.StringFlag{
			EnvVar: "OS_USERNAME",
			Name:   "openstack-username",
			Usage:  "OpenStack username",
			Value:  "",
		},
		mcnflag.StringFlag{
			EnvVar: "OS_PASSWORD",
			Name:   "openstack-password",
			Usage:  "OpenStack password",
			Value:  "",
		},
		mcnflag.StringFlag{
			EnvVar: "OS_TENANT_NAME",
			Name:   "openstack-tenant-name",
			Usage:  "OpenStack tenant name",
			Value:  "",
		},
		mcnflag.StringFlag{
			EnvVar: "OS_TENANT_ID",
			Name:   "openstack-tenant-id",
			Usage:  "OpenStack tenant id",
			Value:  "",
		},
		mcnflag.StringFlag{
			EnvVar: "OS_TENANT_DOMAIN_NAME",
			Name:   "openstack-tenant-domain-name",
			Usage:  "OpenStack tenant domain name",
			Value:  "",
		},
		mcnflag.StringFlag{
			EnvVar: "OS_TENANT_DOMAIN_ID",
			Name:   "openstack-tenant-domain-id",
			Usage:  "OpenStack tenant domain id",
			Value:  "",
		},
		mcnflag.StringFlag{
			EnvVar: "OS_USER_DOMAIN_NAME",
			Name:   "openstack-user-domain-name",
			Usage:  "OpenStack user domain name",
			Value:  "",
		},
		mcnflag.StringFlag{
			EnvVar: "OS_USER_DOMAIN_ID",
			Name:   "openstack-user-domain-id",
			Usage:  "OpenStack user domain id",
			Value:  "",
		},
		mcnflag.StringFlag{
			EnvVar: "OS_APPLICATION_CREDENTIAL_ID",
			Name:   "openstack-application-credential-id",
			Usage:  "OpenStack application credential id",
			Value:  "",
		},
		mcnflag.StringFlag{
			EnvVar: "OS_APPLICATION_CREDENTIAL_NAME",
			Name:   "openstack-application-credential-name",
			Usage:  "OpenStack application credential name",
			Value:  "",
		},
		mcnflag.StringFlag{
			EnvVar: "OS_APPLICATION_CREDENTIAL_SECRET",
			Name:   "openstack-application-credential-secret",
			Usage:  "OpenStack application credential secret",
			Value:  "",
		},
		mcnflag.StringFlag{
			EnvVar: "OS_REGION_NAME",
			Name:   "openstack-region",
			Usage:  "OpenStack region name",
			Value:  "",
		},
		mcnflag.StringFlag{
			EnvVar: "OS_AVAILABILITY_ZONE",
			Name:   "openstack-availability-zone",
			Usage:  "OpenStack availability zone",
			Value:  "",
		},
		mcnflag.StringFlag{
			EnvVar: "OS_ENDPOINT_TYPE",
			Name:   "openstack-endpoint-type",
			Usage:  "OpenStack endpoint type (adminURL, internalURL or publicURL)",
			Value:  "",
		},
		mcnflag.StringFlag{
			EnvVar: "OS_FLAVOR_ID",
			Name:   "openstack-flavor-id",
			Usage:  "OpenStack flavor id to use for the instance",
			Value:  "",
		},
		mcnflag.StringFlag{
			EnvVar: "OS_FLAVOR_NAME",
			Name:   "openstack-flavor-name",
			Usage:  "OpenStack flavor name to use for the instance",
			Value:  "",
		},
		mcnflag.StringFlag{
			EnvVar: "OS_IMAGE_ID",
			Name:   "openstack-image-id",
			Usage:  "OpenStack image id to use for the instance",
			Value:  "",
		},
		mcnflag.StringFlag{
			EnvVar: "OS_IMAGE_NAME",
			Name:   "openstack-image-name",
			Usage:  "OpenStack image name to use for the instance",
			Value:  "",
		},
		mcnflag.StringFlag{
			EnvVar: "OS_KEYPAIR_NAME",
			Name:   "openstack-keypair-name",
			Usage:  "OpenStack keypair to use to SSH to the instance",
			Value:  "",
		},
		mcnflag.StringFlag{
			EnvVar: "OS_NETWORK_ID",
			Name:   "openstack-net-id",
			Usage:  "OpenStack comma seperated network id(s) the machine will be connected on. (If floating ip pool is given, driver tries to find connected port in order of given networks to update floating ip)",
			Value:  "",
		},
		mcnflag.StringFlag{
			EnvVar: "OS_PRIVATE_KEY_FILE",
			Name:   "openstack-private-key-file",
			Usage:  "Private keyfile to use for SSH (absolute path)",
			Value:  "",
		},
		mcnflag.StringFlag{
			EnvVar: "OS_USER_DATA_FILE",
			Name:   "openstack-user-data-file",
			Usage:  "File containing an openstack userdata script",
			Value:  "",
		},
		mcnflag.StringFlag{
			EnvVar: "OS_NETWORK_NAME",
			Name:   "openstack-net-name",
			Usage:  "OpenStack comma seperated network name(s) the machine will be connected on. (If floating ip pool is given, driver tries to find connected port in order of given networks to update floating ip)",
			Value:  "",
		},
		mcnflag.StringFlag{
			EnvVar: "OS_SECURITY_GROUPS",
			Name:   "openstack-sec-groups",
			Usage:  "OpenStack comma separated security groups for the machine",
			Value:  "",
		},
		mcnflag.BoolFlag{
			EnvVar: "OS_NOVA_NETWORK",
			Name:   "openstack-nova-network",
			Usage:  "Use the nova networking services instead of neutron.",
		},
		mcnflag.StringFlag{
			EnvVar: "OS_FLOATINGIP_POOL",
			Name:   "openstack-floatingip-pool",
			Usage:  "OpenStack floating IP pool to get an IP from to assign to the instance",
			Value:  "",
		},
		mcnflag.IntFlag{
			EnvVar: "OS_IP_VERSION",
			Name:   "openstack-ip-version",
			Usage:  "OpenStack version of IP address assigned for the machine",
			Value:  4,
		},
		mcnflag.StringFlag{
			EnvVar: "OS_SSH_USER",
			Name:   "openstack-ssh-user",
			Usage:  "OpenStack SSH user",
			Value:  defaultSSHUser,
		},
		mcnflag.IntFlag{
			EnvVar: "OS_SSH_PORT",
			Name:   "openstack-ssh-port",
			Usage:  "OpenStack SSH port",
			Value:  defaultSSHPort,
		},
		mcnflag.IntFlag{
			EnvVar: "OS_ACTIVE_TIMEOUT",
			Name:   "openstack-active-timeout",
			Usage:  "OpenStack active timeout",
			Value:  defaultActiveTimeout,
		},
		mcnflag.BoolFlag{
			EnvVar: "OS_CONFIG_DRIVE",
			Name:   "openstack-config-drive",
			Usage:  "Enables the OpenStack config drive for the instance",
		},
		mcnflag.BoolFlag{
			Name:  "openstack-boot-from-volume",
			Usage: "Enables Openstack instance to boot from volume as ROOT",
		},
		mcnflag.StringFlag{
			Name:  "openstack-volume-name",
			Usage: "OpenStack volume name (creating); Default: 'rancher-machine-name'",
			Value: "",
		},
		mcnflag.StringFlag{
			Name:  "openstack-volume-device-path",
			Usage: "OpenStack volume device path (attaching); Omit for auto '/dev/vdb'",
			Value: "",
		},
		mcnflag.StringFlag{
			Name:  "openstack-volume-id",
			Usage: "OpenStack volume id (existing)",
			Value: "",
		},
		mcnflag.StringFlag{
			Name:  "openstack-volume-type",
			Usage: "OpenStack volume type (ssd, ...)",
			Value: "",
		},
		mcnflag.IntFlag{
			Name:  "openstack-volume-size",
			Usage: "OpenStack volume size (GiB) when creating a volume",
			Value: 0,
		},
	}
}

func NewDriver(hostName, storePath string) drivers.Driver {
	return NewDerivedDriver(hostName, storePath)
}

func NewDerivedDriver(hostName, storePath string) *Driver {
	return &Driver{
		client:        &GenericClient{},
		ActiveTimeout: defaultActiveTimeout,
		BaseDriver: &drivers.BaseDriver{
			SSHUser:     defaultSSHUser,
			SSHPort:     defaultSSHPort,
			MachineName: hostName,
			StorePath:   storePath,
		},
	}
}

func (d *Driver) GetSSHHostname() (string, error) {
	return d.GetIP()
}

func (d *Driver) SetClient(client Client) {
	d.client = client
}

// DriverName returns the name of the driver
func (d *Driver) DriverName() string {
	return "openstack"
}

func (d *Driver) SetConfigFromFlags(flags drivers.DriverOptions) error {
	d.AuthUrl = flags.String("openstack-auth-url")
	d.ActiveTimeout = flags.Int("openstack-active-timeout")
	d.Insecure = flags.Bool("openstack-insecure")
	d.CaCert = flags.String("openstack-cacert")
	d.DomainId = flags.String("openstack-domain-id")
	d.DomainName = flags.String("openstack-domain-name")
	d.UserId = flags.String("openstack-user-id")
	d.Username = flags.String("openstack-username")
	d.Password = flags.String("openstack-password")
	d.TenantName = flags.String("openstack-tenant-name")
	d.TenantId = flags.String("openstack-tenant-id")
	d.TenantDomainName = flags.String("openstack-tenant-domain-name")
	d.TenantDomainId = flags.String("openstack-tenant-domain-id")
	d.UserDomainName = flags.String("openstack-user-domain-name")
	d.UserDomainId = flags.String("openstack-user-domain-id")
	d.ApplicationCredentialId = flags.String("openstack-application-credential-id")
	d.ApplicationCredentialName = flags.String("openstack-application-credential-name")
	d.ApplicationCredentialSecret = flags.String("openstack-application-credential-secret")
	d.Region = flags.String("openstack-region")
	d.AvailabilityZone = flags.String("openstack-availability-zone")
	d.EndpointType = flags.String("openstack-endpoint-type")
	d.FlavorId = flags.String("openstack-flavor-id")
	d.FlavorName = flags.String("openstack-flavor-name")
	d.ImageId = flags.String("openstack-image-id")
	d.ImageName = flags.String("openstack-image-name")
	if flags.String("openstack-net-id") != "" {
		d.NetworkIds = strings.Split(flags.String("openstack-net-id"), ",")
	}
	if flags.String("openstack-net-name") != "" {
		d.NetworkNames = strings.Split(flags.String("openstack-net-name"), ",")
	}
	if flags.String("openstack-sec-groups") != "" {
		d.SecurityGroups = strings.Split(flags.String("openstack-sec-groups"), ",")
	}
	d.FloatingIpPool = flags.String("openstack-floatingip-pool")
	d.IpVersion = flags.Int("openstack-ip-version")
	d.ComputeNetwork = flags.Bool("openstack-nova-network")
	d.SSHUser = flags.String("openstack-ssh-user")
	d.SSHPort = flags.Int("openstack-ssh-port")
	d.ExistingKey = flags.String("openstack-keypair-name") != ""
	d.KeyPairName = flags.String("openstack-keypair-name")
	d.PrivateKeyFile = flags.String("openstack-private-key-file")
	d.ConfigDrive = flags.Bool("openstack-config-drive")

	d.BootFromVolume = flags.Bool("openstack-boot-from-volume")
	d.VolumeName = flags.String("openstack-volume-name")
	d.VolumeDevicePath = flags.String("openstack-volume-device-path")
	d.VolumeId = flags.String("openstack-volume-id")
	d.VolumeType = flags.String("openstack-volume-type")
	d.VolumeSize = flags.Int("openstack-volume-size")

	if flags.String("openstack-user-data-file") != "" {
		userData, err := ioutil.ReadFile(flags.String("openstack-user-data-file"))
		if err == nil {
			d.UserData = userData
		} else {
			return err
		}
	}

	d.SetSwarmConfigFromFlags(flags)

	return d.checkConfig()
}

func (d *Driver) GetURL() (string, error) {
	if err := drivers.MustBeRunning(d); err != nil {
		return "", err
	}

	ip, err := d.GetIP()
	if err != nil {
		return "", err
	}
	if ip == "" {
		return "", nil
	}

	return fmt.Sprintf("tcp://%s", net.JoinHostPort(ip, "2376")), nil
}

func (d *Driver) GetIP() (string, error) {
	if d.IPAddress != "" {
		return d.IPAddress, nil
	}

	log.Debug("Looking for the IP address...", map[string]string{"MachineId": d.MachineId})

	if err := d.initCompute(); err != nil {
		return "", err
	}

	addressType := Fixed
	if d.FloatingIpPool != "" {
		addressType = Floating
	}

	// Looking for the IP address in a retry loop to deal with OpenStack latency
	for retryCount := 0; retryCount < 5; retryCount++ {
		addresses, err := d.client.GetInstanceIPAddresses(d)
		if err != nil {
			return "", err
		}
		for _, a := range addresses {
			if a.AddressType == addressType && a.Version == d.IpVersion {
				return a.Address, nil
			}
		}
		time.Sleep(2 * time.Second)
	}
	return "", fmt.Errorf("No IP found for the machine")
}

func (d *Driver) GetState() (state.State, error) {
	log.Debug("Get status for OpenStack instance...", map[string]string{"MachineId": d.MachineId})
	if err := d.initCompute(); err != nil {
		return state.None, err
	}

	s, err := d.client.GetInstanceState(d)
	if err != nil {
		return state.None, err
	}

	log.Debug("State for OpenStack instance", map[string]string{
		"MachineId": d.MachineId,
		"State":     s,
	})

	switch s {
	case "ACTIVE":
		return state.Running, nil
	case "PAUSED":
		return state.Paused, nil
	case "SUSPENDED":
		return state.Saved, nil
	case "SHUTOFF":
		return state.Stopped, nil
	case "BUILDING":
		return state.Starting, nil
	case "ERROR":
		return state.Error, nil
	}
	return state.None, nil
}

func (d *Driver) failedToCreate(err error) error {
	if e := d.Remove(); e != nil {
		return fmt.Errorf("%v: %v", err, e)
	}
	return err
}

func (d *Driver) Create() error {
	if err := d.resolveIds(); err != nil {
		return err
	}
	if d.KeyPairName != "" {
		if err := d.loadSSHKey(); err != nil {
			return err
		}
	} else {
		d.KeyPairName = fmt.Sprintf("%s-%s", d.MachineName, mcnutils.GenerateRandomID())
		if err := d.createSSHKey(); err != nil {
			return err
		}
	}
	if d.BootFromVolume == false && d.VolumeSize > 0 {
		if err := d.volumeCreate(); err != nil {
			return err
		}
	}
	if err := d.createMachine(); err != nil {
		return err
	}
	if err := d.waitForInstanceActive(); err != nil {
		return d.failedToCreate(err)
	}
	if d.BootFromVolume == false && d.VolumeId != "" {
		if err := d.waitForVolumeAvailable(); err != nil {
			return err
		}
		if err := d.volumeAttach(); err != nil {
			return err
		}
	}
	if d.FloatingIpPool != "" {
		if err := d.assignFloatingIP(); err != nil {
			return d.failedToCreate(err)
		}
	}
	if err := d.lookForIPAddress(); err != nil {
		return d.failedToCreate(err)
	}
	return nil
}

func (d *Driver) Start() error {
	if err := d.initCompute(); err != nil {
		return err
	}

	return d.client.StartInstance(d)
}

func (d *Driver) Stop() error {
	if err := d.initCompute(); err != nil {
		return err
	}

	return d.client.StopInstance(d)
}

func (d *Driver) Restart() error {
	if err := d.initCompute(); err != nil {
		return err
	}

	return d.client.RestartInstance(d)
}

func (d *Driver) Kill() error {
	return d.Stop()
}

func (d *Driver) Remove() error {
	log.Debug("deleting instance...", map[string]string{"MachineId": d.MachineId})
	log.Info("Deleting OpenStack instance...")

	if err := d.resolveIds(); err != nil {
		return err
	}

	if d.FloatingIpPool != "" && d.IPAddress != "" && !d.ComputeNetwork {
		floatingIP, err := d.client.GetFloatingIP(d, d.IPAddress)
		if err != nil {
			return err
		}

		if floatingIP != nil {
			log.Debug("Deleting Floating IP: ", map[string]string{"floatingIP": floatingIP.Ip})
			if err := d.client.DeleteFloatingIP(d, floatingIP); err != nil {
				return err
			}
		}
	}

	if err := d.initCompute(); err != nil {
		return err
	}
	if err := d.client.DeleteInstance(d); err != nil {
		if gopherErr, ok := err.(*gophercloud.ErrUnexpectedResponseCode); ok {
			if gopherErr.Actual == http.StatusNotFound {
				log.Warn("Remote instance does not exist, proceeding with removing local reference")
			} else {
				return err
			}
		} else {
			return err
		}
	}
	if !d.ExistingKey {
		log.Debug("deleting key pair...", map[string]string{"Name": d.KeyPairName})
		if err := d.client.DeleteKeyPair(d, d.KeyPairName); err != nil {
			return err
		}
	}
	return nil
}

const (
	errorMandatoryEnvOrOption string = "%s must be specified either using the environment variable %s or the CLI option %s"
	errorMandatoryOption      string = "%s must be specified using the CLI option %s"
	errorExclusiveOptions     string = "Either %s or %s must be specified, not both"
	errorBothOptions          string = "Both %s and %s must be specified"
	errorWrongEndpointType    string = "Endpoint type must be 'publicURL', 'adminURL' or 'internalURL'"
	errorUnknownFlavorName    string = "Unable to find flavor named %s"
	errorUnknownImageName     string = "Unable to find image named %s"
	errorUnknownNetworkName   string = "Unable to find network named %s"
	errorUnknownTenantName    string = "Unable to find tenant named %s"
)

func (d *Driver) parseAuthConfig() (*gophercloud.AuthOptions, error) {
	return clientconfig.AuthOptions(
		&clientconfig.ClientOpts{
			// this is needed to disable the clientconfig.AuthOptions func env detection
			EnvPrefix: "_",
			AuthInfo: &clientconfig.AuthInfo{
				AuthURL:                     d.AuthUrl,
				UserID:                      d.UserId,
				Username:                    d.Username,
				Password:                    d.Password,
				ProjectID:                   d.TenantId,
				ProjectName:                 d.TenantName,
				DomainID:                    d.DomainId,
				DomainName:                  d.DomainName,
				ProjectDomainID:             d.TenantDomainId,
				ProjectDomainName:           d.TenantDomainName,
				UserDomainID:                d.UserDomainId,
				UserDomainName:              d.UserDomainName,
				ApplicationCredentialID:     d.ApplicationCredentialId,
				ApplicationCredentialName:   d.ApplicationCredentialName,
				ApplicationCredentialSecret: d.ApplicationCredentialSecret,
			},
		},
	)
}

func (d *Driver) checkConfig() error {
	if _, err := d.parseAuthConfig(); err != nil {
		return err
	}

	if d.FlavorName == "" && d.FlavorId == "" {
		return fmt.Errorf(errorMandatoryOption, "Flavor name or Flavor id", "--openstack-flavor-name or --openstack-flavor-id")
	}
	if d.FlavorName != "" && d.FlavorId != "" {
		return fmt.Errorf(errorExclusiveOptions, "Flavor name", "Flavor id")
	}

	if d.ImageName == "" && d.ImageId == "" {
		return fmt.Errorf(errorMandatoryOption, "Image name or Image id", "--openstack-image-name or --openstack-image-id")
	}
	if d.ImageName != "" && d.ImageId != "" {
		return fmt.Errorf(errorExclusiveOptions, "Image name", "Image id")
	}

	if len(d.NetworkNames) > 0 && len(d.NetworkIds) > 0 {
		return fmt.Errorf(errorExclusiveOptions, "Network name(s)", "Network id(s)")
	}
	if d.EndpointType != "" && (d.EndpointType != "publicURL" && d.EndpointType != "adminURL" && d.EndpointType != "internalURL") {
		return fmt.Errorf(errorWrongEndpointType)
	}
	if (d.KeyPairName != "" && d.PrivateKeyFile == "") || (d.KeyPairName == "" && d.PrivateKeyFile != "") {
		return fmt.Errorf(errorBothOptions, "KeyPairName", "PrivateKeyFile")
	}
	return nil
}

func (d *Driver) resolveIds() error {
	if len(d.NetworkNames) > 0 && !d.ComputeNetwork {
		if err := d.initNetwork(); err != nil {
			return err
		}

		networkIDs, err := d.client.GetNetworkIDList(d)

		if err != nil {
			return err
		}

		if len(networkIDs) == 0 {
			return fmt.Errorf(errorUnknownNetworkName, d.NetworkNames)
		}

		d.NetworkIds = networkIDs
	}

	if d.FlavorName != "" {
		if err := d.initCompute(); err != nil {
			return err
		}
		flavorID, err := d.client.GetFlavorID(d)

		if err != nil {
			return err
		}

		if flavorID == "" {
			return fmt.Errorf(errorUnknownFlavorName, d.FlavorName)
		}

		d.FlavorId = flavorID
		log.Debug("Found flavor id using its name", map[string]string{
			"Name": d.FlavorName,
			"ID":   d.FlavorId,
		})
	}

	if d.ImageName != "" {
		if err := d.initCompute(); err != nil {
			return err
		}
		imageID, err := d.client.GetImageID(d)

		if err != nil {
			return err
		}

		if imageID == "" {
			return fmt.Errorf(errorUnknownImageName, d.ImageName)
		}

		d.ImageId = imageID
		log.Debug("Found image id using its name", map[string]string{
			"Name": d.ImageName,
			"ID":   d.ImageId,
		})
	}

	if d.FloatingIpPool != "" && !d.ComputeNetwork {
		if err := d.initNetwork(); err != nil {
			return err
		}
		f, err := d.client.GetFloatingIPPoolID(d)

		if err != nil {
			return err
		}

		if f == "" {
			return fmt.Errorf(errorUnknownNetworkName, d.FloatingIpPool)
		}

		d.FloatingIpPoolId = f
		log.Debug("Found floating IP pool id using its name", map[string]string{
			"Name": d.FloatingIpPool,
			"ID":   d.FloatingIpPoolId,
		})
	}

	return nil
}

func (d *Driver) initCompute() error {
	if err := d.client.Authenticate(d); err != nil {
		return err
	}
	if err := d.client.InitComputeClient(d); err != nil {
		return err
	}
	return nil
}

func (d *Driver) initNetwork() error {
	if err := d.client.Authenticate(d); err != nil {
		return err
	}
	if err := d.client.InitNetworkClient(d); err != nil {
		return err
	}
	return nil
}

func (d *Driver) initBlockStorage() error {
	if err := d.client.Authenticate(d); err != nil {
		return err
	}
	if err := d.client.InitBlockStorageClient(d); err != nil {
		return err
	}
	return nil
}

func (d *Driver) loadSSHKey() error {
	log.Debug("Loading Key Pair", d.KeyPairName)
	if err := d.initCompute(); err != nil {
		return err
	}
	log.Debug("Loading Private Key from", d.PrivateKeyFile)
	privateKey, err := ioutil.ReadFile(d.PrivateKeyFile)
	if err != nil {
		return err
	}
	publicKey, err := d.client.GetPublicKey(d.KeyPairName)
	if err != nil {
		return err
	}
	if err := ioutil.WriteFile(d.privateSSHKeyPath(), privateKey, 0600); err != nil {
		return err
	}
	if err := ioutil.WriteFile(d.publicSSHKeyPath(), publicKey, 0600); err != nil {
		return err
	}

	return nil
}

func (d *Driver) createSSHKey() error {
	sanitizeKeyPairName(&d.KeyPairName)
	log.Debug("Creating Key Pair...", map[string]string{"Name": d.KeyPairName})
	if err := ssh.GenerateSSHKey(d.GetSSHKeyPath()); err != nil {
		return err
	}
	publicKey, err := ioutil.ReadFile(d.publicSSHKeyPath())
	if err != nil {
		return err
	}

	if err := d.initCompute(); err != nil {
		return err
	}
	if err := d.client.CreateKeyPair(d, d.KeyPairName, string(publicKey)); err != nil {
		return err
	}
	return nil
}

func (d *Driver) createMachine() error {
	log.Debug("Creating OpenStack instance...", map[string]string{
		"FlavorId": d.FlavorId,
		"ImageId":  d.ImageId,
	})

	if err := d.initCompute(); err != nil {
		return err
	}

	if d.requiresBlockStorage() {
		if err := d.initBlockStorage(); err != nil {
			return err
		}
	}

	instanceID, err := d.client.CreateInstance(d)
	if err != nil {
		return err
	}
	d.MachineId = instanceID
	return nil
}

func (d *Driver) volumeCreate() error {
	if d.VolumeName == "" {
		d.VolumeName = "rancher-machine-volume"
	}
	log.Debug("Creating OpenStack Volume ...", map[string]string{
		"VolumeName": d.VolumeName,
		"VolumeType": d.VolumeType,
		"VolumeSize": strconv.Itoa(d.VolumeSize),
	})

	if err := d.initBlockStorage(); err != nil {
		return err
	}
	volumeId, err := d.client.VolumeCreate(d)
	if err != nil {
		return err
	}
	d.VolumeId = volumeId
	return nil
}

func (d *Driver) waitForVolumeAvailable() error {
	log.Debug("Waiting for the OpenStack volume to be available...", map[string]string{
		"VolumeId": d.VolumeId,
	})
	if err := d.initBlockStorage(); err != nil {
		return err
	}
	if err := d.client.WaitForVolumeStatus(d, "available"); err != nil {
		return err
	}
	return nil
}

func (d *Driver) volumeAttach() error {
	log.Debug("Attaching OpenStack Volume ...", map[string]string{
		"VolumeId":         d.VolumeId,
		"VolumeDevicePath": d.VolumeDevicePath,
	})
	if err := d.initCompute(); err != nil {
		return err
	}
	VolumeDevicePath, err := d.client.VolumeAttach(d)
	if err != nil {
		return err
	}
	d.VolumeDevicePath = VolumeDevicePath
	return nil
}

func (d *Driver) assignFloatingIP() error {
	var err error

	if d.ComputeNetwork {
		err = d.initCompute()
	} else {
		err = d.initNetwork()
	}

	if err != nil {
		return err
	}

	floatingIP := &FloatingIP{}
	log.Debug("Allocating a new floating IP...", map[string]string{"MachineId": d.MachineId})

	if err := d.client.AssignFloatingIP(d, floatingIP); err != nil {
		return err
	}
	d.IPAddress = floatingIP.Ip
	return nil
}

func (d *Driver) waitForInstanceActive() error {
	log.Debug("Waiting for the OpenStack instance to be ACTIVE...", map[string]string{"MachineId": d.MachineId})
	if err := d.client.WaitForInstanceStatus(d, "ACTIVE"); err != nil {
		return err
	}
	return nil
}

func (d *Driver) lookForIPAddress() error {
	ip, err := d.GetIP()
	if err != nil {
		return err
	}
	d.IPAddress = ip
	log.Debug("IP address found", map[string]string{
		"IP":        ip,
		"MachineId": d.MachineId,
	})
	return nil
}

func (d *Driver) privateSSHKeyPath() string {
	return d.GetSSHKeyPath()
}

func (d *Driver) publicSSHKeyPath() string {
	return d.GetSSHKeyPath() + ".pub"
}

// openstack deployments may not have cinder available
// check to see if it's required before initializing
func (d *Driver) requiresBlockStorage() bool {
	return d.VolumeName != "" || d.VolumeId != "" || d.VolumeType != "" || d.BootFromVolume || d.VolumeSize > 0 || d.VolumeDevicePath != ""
}

func sanitizeKeyPairName(s *string) {
	*s = strings.Replace(*s, ".", "_", -1)
}<|MERGE_RESOLUTION|>--- conflicted
+++ resolved
@@ -22,7 +22,6 @@
 
 type Driver struct {
 	*drivers.BaseDriver
-<<<<<<< HEAD
 	AuthUrl                     string
 	ActiveTimeout               int
 	Insecure                    bool
@@ -50,8 +49,8 @@
 	ImageName                   string
 	ImageId                     string
 	KeyPairName                 string
-	NetworkName                 string
-	NetworkId                   string
+	NetworkNames                []string
+	NetworkIds                  []string
 	UserData                    []byte
 	PrivateKeyFile              string
 	SecurityGroups              []string
@@ -67,38 +66,6 @@
 	VolumeType                  string
 	VolumeSize                  int
 	client                      Client
-=======
-	AuthUrl          string
-	ActiveTimeout    int
-	Insecure         bool
-	CaCert           string
-	DomainID         string
-	DomainName       string
-	Username         string
-	Password         string
-	TenantName       string
-	TenantId         string
-	Region           string
-	AvailabilityZone string
-	EndpointType     string
-	MachineId        string
-	FlavorName       string
-	FlavorId         string
-	ImageName        string
-	ImageId          string
-	KeyPairName      string
-	NetworkNames     []string
-	NetworkIds       []string
-	UserData         []byte
-	PrivateKeyFile   string
-	SecurityGroups   []string
-	FloatingIpPool   string
-	ComputeNetwork   bool
-	FloatingIpPoolId string
-	IpVersion        int
-	ConfigDrive      bool
-	client           Client
->>>>>>> ef69daaa
 	// ExistingKey keeps track of whether the key was created by us or we used an existing one. If an existing one was used, we shouldn't delete it when the machine is deleted.
 	ExistingKey bool
 }
